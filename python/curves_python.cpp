--- conflicted
+++ resolved
@@ -109,11 +109,7 @@
     }
     for(int i =0;i<points.cols();++i)
     {
-<<<<<<< HEAD
-      res.push_back(pair_point_tangent_t(points.col(i), tangents.col(i)));
-=======
-      res.push_back(pair_pointX_tangent_t(tangents.col(i), tangents.col(i)));
->>>>>>> cf72bc1b
+      res.push_back(pair_pointX_tangent_t(points.col(i), tangents.col(i)));
     }
     return res;
   }
