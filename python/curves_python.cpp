<<<<<<< HEAD
=======
#include "curves/bezier_curve.h"
#include "curves/polynomial.h"
#include "curves/exact_cubic.h"
#include "curves/curve_constraint.h"
#include "curves/curve_conversion.h"
#include "curves/bernstein.h"
#include "curves/cubic_hermite_spline.h"
#include "curves/piecewise_curve.h"
#include "curves/so3_linear.h"
#include "curves/se3_curve.h"
#include "python_definitions.h"
>>>>>>> bdea9098
#include "python_variables.h"
#include "archive_python_binding.h"
#include "optimization_python.h"

#include <vector>

<<<<<<< HEAD
=======
#include <eigenpy/memory.hpp>
#include <eigenpy/eigenpy.hpp>
#include <eigenpy/geometry.hpp>
#include <Eigen/Dense>

#include <boost/python.hpp>

/*** TEMPLATE SPECIALIZATION FOR PYTHON ****/
using namespace curves;
typedef double real;
typedef Eigen::VectorXd time_waypoints_t;

typedef Eigen::VectorXd pointX_t;
typedef Eigen::Matrix<double,3, 1> point3_t;
typedef Eigen::Matrix<double, Eigen::Dynamic, 1, 0, Eigen::Dynamic, 1> ret_pointX_t;
typedef std::pair<pointX_t, pointX_t> pair_pointX_tangent_t;
typedef Eigen::MatrixXd pointX_list_t;
typedef Eigen::Matrix<double,3, Eigen::Dynamic> point3_list_t;
typedef std::vector<pointX_t,Eigen::aligned_allocator<pointX_t> >  t_pointX_t;
typedef std::vector<pointX_t,Eigen::aligned_allocator<point3_t> >  t_point3_t;
typedef std::vector<pair_pointX_tangent_t,Eigen::aligned_allocator<pair_pointX_tangent_t> > t_pair_pointX_tangent_t;
typedef curves::curve_constraints<pointX_t> curve_constraints_t;
typedef curves::curve_constraints<point3_t> curve_constraints3_t;

typedef std::pair<real, pointX_t> waypoint_t;
typedef std::vector<waypoint_t> t_waypoint_t;
typedef Eigen::Matrix<real,3, 3> matrix3_t;
typedef Eigen::Matrix<real,4, 4> matrix4_t;
typedef Eigen::Transform<double,3,Eigen::Affine> transform_t;
typedef Eigen::Quaternion<real> quaternion_t;

// Curves
typedef curve_abc<real, real, true, pointX_t> curve_abc_t; // generic class of curve of dynamic size
typedef curve_abc<real, real, true, point3_t> curve_3_t; // generic class of curve of size 3
typedef curve_abc<real, real, true, matrix3_t,point3_t> curve_rotation_t; // templated class used for the rotation (return dimension are fixed)
typedef curves::cubic_hermite_spline <real, real, true, pointX_t> cubic_hermite_spline_t;
typedef curves::bezier_curve  <real, real, true, pointX_t> bezier_t;
typedef curves::bezier_curve  <real, real, true, point3_t> bezier3_t;
typedef curves::polynomial  <real, real, true, pointX_t, t_pointX_t> polynomial_t;
typedef polynomial_t::coeff_t coeff_t;
typedef curves::piecewise_curve <real, real, true, pointX_t, t_pointX_t, polynomial_t> piecewise_polynomial_curve_t;
typedef curves::piecewise_curve <real, real, true, pointX_t, t_pointX_t, bezier_t> piecewise_bezier_curve_t;
typedef curves::piecewise_curve <real, real, true, pointX_t, t_pointX_t, cubic_hermite_spline_t> piecewise_cubic_hermite_curve_t;
typedef curves::exact_cubic  <real, real, true, pointX_t, t_pointX_t> exact_cubic_t;
// Bezier 3

typedef curves::Bern<double> bernstein_t;
typedef SO3Linear  <double, double, true> SO3Linear_t;
typedef SE3Curve  <double, double, true> SE3Curve_t;

/*** TEMPLATE SPECIALIZATION FOR PYTHON ****/
EIGENPY_DEFINE_STRUCT_ALLOCATOR_SPECIALIZATION(bernstein_t)
EIGENPY_DEFINE_STRUCT_ALLOCATOR_SPECIALIZATION(cubic_hermite_spline_t)
EIGENPY_DEFINE_STRUCT_ALLOCATOR_SPECIALIZATION(bezier_t)
EIGENPY_DEFINE_STRUCT_ALLOCATOR_SPECIALIZATION(bezier3_t)
EIGENPY_DEFINE_STRUCT_ALLOCATOR_SPECIALIZATION(polynomial_t)
EIGENPY_DEFINE_STRUCT_ALLOCATOR_SPECIALIZATION(curve_constraints_t)
EIGENPY_DEFINE_STRUCT_ALLOCATOR_SPECIALIZATION(piecewise_polynomial_curve_t)
EIGENPY_DEFINE_STRUCT_ALLOCATOR_SPECIALIZATION(piecewise_bezier_curve_t)
EIGENPY_DEFINE_STRUCT_ALLOCATOR_SPECIALIZATION(piecewise_cubic_hermite_curve_t)
EIGENPY_DEFINE_STRUCT_ALLOCATOR_SPECIALIZATION(exact_cubic_t)
EIGENPY_DEFINE_STRUCT_ALLOCATOR_SPECIALIZATION(SO3Linear_t)
EIGENPY_DEFINE_STRUCT_ALLOCATOR_SPECIALIZATION(SE3Curve_t)

>>>>>>> bdea9098
namespace curves
{
  using namespace boost::python;

  /* base wrap of curve_abc : must implement all pure virtual method of curve_abc */
  struct CurveWrapper : curve_abc_t, wrapper<curve_abc_t>
  {
      point_t operator()(const real) { return this->get_override("operator()")();}
      point_t derivate(const real, const std::size_t) { return this->get_override("derivate")();}
      std::size_t dim() { return this->get_override("dim")();}
      real min() { return this->get_override("min")();}
      real max() { return this->get_override("max")();}

  };

  struct Curve3Wrapper : curve_3_t, wrapper<curve_3_t>
  {
      point_t operator()(const real) { return this->get_override("operator()")();}
      point_t derivate(const real, const std::size_t) { return this->get_override("derivate")();}
      std::size_t dim() { return this->get_override("dim")();}
      real min() { return this->get_override("min")();}
      real max() { return this->get_override("max")();}

  };

<<<<<<< HEAD
=======
  struct CurveRotationWrapper : curve_rotation_t, wrapper<curve_rotation_t>
  {
      point_t operator()(const real) { return this->get_override("operator()")();}
      point_t derivate(const real, const std::size_t) { return this->get_override("derivate")();}
      std::size_t dim() { return this->get_override("dim")();}
      real min() { return this->get_override("min")();}
      real max() { return this->get_override("max")();}

  };
>>>>>>> bdea9098
  /* end base wrap of curve_abc */

  /* Template constructor bezier */
  template <typename Bezier, typename PointList, typename T_Point>
  Bezier* wrapBezierConstructorTemplate(const PointList& array, const real T_min =0., const real T_max =1.)
  {
    T_Point asVector = vectorFromEigenArray<PointList, T_Point>(array);
    return new Bezier(asVector.begin(), asVector.end(), T_min, T_max);
  }

  template <typename Bezier, typename PointList, typename T_Point, typename CurveConstraints>
  Bezier* wrapBezierConstructorConstraintsTemplate(const PointList& array, const CurveConstraints& constraints,
                                                   const real T_min =0., const real T_max =1.)
  {
    T_Point asVector = vectorFromEigenArray<PointList, T_Point>(array);
    return new Bezier(asVector.begin(), asVector.end(), constraints, T_min, T_max);
  }
  /* End Template constructor bezier */
  /* Helper converter constraintsX -> constraints 3 */
  curve_constraints3_t convertToConstraints3(curve_constraints_t constraintsX){
    curve_constraints3_t constraints3(3);
    constraints3.init_vel =point3_t(constraintsX.init_vel);
    constraints3.init_acc = point3_t(constraintsX.init_acc);
    constraints3.end_vel = point3_t(constraintsX.end_vel);
    constraints3.end_acc = point3_t(constraintsX.end_acc);
    return constraints3;
  }
  /* END helper converter constraintsX -> constraints 3 */

  /*3D constructors bezier */
  bezier3_t* wrapBezier3Constructor(const pointX_list_t& array)
  {
    return wrapBezierConstructorTemplate<bezier3_t, pointX_list_t, t_point3_t>(array) ;
  }
  bezier3_t* wrapBezier3ConstructorBounds(const pointX_list_t& array, const real T_min, const real T_max)
  {
    return wrapBezierConstructorTemplate<bezier3_t, pointX_list_t, t_point3_t>(array, T_min, T_max) ;
  }
  bezier3_t* wrapBezier3ConstructorConstraints(const pointX_list_t& array, const curve_constraints_t& constraints)
  {
    return wrapBezierConstructorConstraintsTemplate<bezier3_t, pointX_list_t, t_point3_t, curve_constraints3_t>(array, convertToConstraints3(constraints)) ;
  }
  bezier3_t* wrapBezier3ConstructorBoundsConstraints(const pointX_list_t& array, const curve_constraints_t& constraints,
                                                   const real T_min, const real T_max)
  {
    return wrapBezierConstructorConstraintsTemplate<bezier3_t, pointX_list_t, t_point3_t, curve_constraints3_t>(array, convertToConstraints3(constraints),T_min, T_max) ;
  }
  /*END 3D constructors bezier */

  /*constructors bezier */
  bezier_t* wrapBezierConstructor(const pointX_list_t& array)
  {
    return wrapBezierConstructorTemplate<bezier_t, pointX_list_t, t_pointX_t>(array) ;
  }
  bezier_t* wrapBezierConstructorBounds(const pointX_list_t& array, const real T_min, const real T_max)
  {
    return wrapBezierConstructorTemplate<bezier_t, pointX_list_t, t_pointX_t>(array, T_min, T_max) ;
  }
  bezier_t* wrapBezierConstructorConstraints(const pointX_list_t& array, const curve_constraints_t& constraints)
  {
    return wrapBezierConstructorConstraintsTemplate<bezier_t, pointX_list_t, t_pointX_t, curve_constraints_t>(array, constraints) ;
  }
  bezier_t* wrapBezierConstructorBoundsConstraints(const pointX_list_t& array, const curve_constraints_t& constraints,
                                                   const real T_min, const real T_max)
  {
    return wrapBezierConstructorConstraintsTemplate<bezier_t, pointX_list_t, t_pointX_t, curve_constraints_t>(array, constraints,
                                                                                                            T_min, T_max) ;
  }
  /*END constructors bezier */

  /* Wrap Cubic hermite spline */
  t_pair_pointX_tangent_t getPairsPointTangent(const pointX_list_t& points, const pointX_list_t& tangents)
  {
    t_pair_pointX_tangent_t res;
    if (points.size() != tangents.size())
    {
      throw std::length_error("size of points and tangents must be the same");
    }
    for(int i =0;i<points.cols();++i)
    {
      res.push_back(pair_pointX_tangent_t(points.col(i), tangents.col(i)));
    }
    return res;
  }

  cubic_hermite_spline_t* wrapCubicHermiteSplineConstructor(const pointX_list_t& points, const pointX_list_t& tangents,
                                                            const time_waypoints_t& time_pts)
  {
    t_pair_pointX_tangent_t ppt = getPairsPointTangent(points, tangents);
    std::vector<real> time_control_pts;
    for( int i =0; i<time_pts.size(); ++i)
    {
      time_control_pts.push_back(time_pts[i]);
    }
    return new cubic_hermite_spline_t(ppt.begin(), ppt.end(), time_control_pts);
  }
  /* End wrap Cubic hermite spline */

  /* Wrap polynomial */
  polynomial_t* wrapPolynomialConstructor1(const coeff_t& array, const real min, const real max)
  {
    return new polynomial_t(array, min, max);
  }
  polynomial_t* wrapPolynomialConstructor2(const coeff_t& array)
  {
    return new polynomial_t(array, 0., 1.);
  }
  polynomial_t* wrapPolynomialConstructorFromBoundaryConditionsDegree1(const pointX_t& init,const pointX_t& end,const real min, const real max)
  {
    return new polynomial_t(init,end,min,max);
  }
  polynomial_t* wrapPolynomialConstructorFromBoundaryConditionsDegree3(const pointX_t& init,const pointX_t& d_init,const pointX_t& end,const pointX_t& d_end,const real min, const real max)
  {
    return new polynomial_t(init,d_init,end,d_end,min,max);
  }
  polynomial_t* wrapPolynomialConstructorFromBoundaryConditionsDegree5(const pointX_t& init,const pointX_t& d_init,const pointX_t& dd_init,const pointX_t& end,const point_t& d_end,const point_t& dd_end,const real min, const real max)
  {
    return new polynomial_t(init,d_init,dd_init,end,d_end,dd_end,min,max);
  }
  /* End wrap polynomial */

  /* Wrap piecewise curve */
  piecewise_polynomial_curve_t* wrapPiecewisePolynomialCurveConstructor(const polynomial_t& pol)
  {
    return new piecewise_polynomial_curve_t(pol);
  }
  piecewise_polynomial_curve_t* wrapPiecewisePolynomialCurveEmptyConstructor()
  {
    return new piecewise_polynomial_curve_t();
  }
  piecewise_bezier_curve_t* wrapPiecewiseBezierCurveConstructor(const bezier_t& bc)
  {
    return new piecewise_bezier_curve_t(bc);
  }
  piecewise_bezier_curve_t* wrapPiecewiseBezierCurveEmptyConstructor()
  {
    return new piecewise_bezier_curve_t();
  }
  piecewise_cubic_hermite_curve_t* wrapPiecewiseCubicHermiteCurveConstructor(const cubic_hermite_spline_t& ch)
  {
    return new piecewise_cubic_hermite_curve_t(ch);
  }
  piecewise_cubic_hermite_curve_t* wrapPiecewiseCubicHermiteCurveEmptyConstructor()
  {
    return new piecewise_cubic_hermite_curve_t();
  }
  static piecewise_polynomial_curve_t discretPointToPolynomialC0(const pointX_list_t& points, const time_waypoints_t& time_points){
    t_pointX_t points_list = vectorFromEigenArray<pointX_list_t,t_pointX_t>(points);
    t_time_t time_points_list = vectorFromEigenVector<time_waypoints_t,t_time_t>(time_points);
    return piecewise_polynomial_curve_t::convert_discrete_points_to_polynomial<polynomial_t>(points_list,time_points_list);
  }
  static piecewise_polynomial_curve_t discretPointToPolynomialC1(const pointX_list_t& points,const pointX_list_t& points_derivative, const time_waypoints_t& time_points){
    t_pointX_t points_list = vectorFromEigenArray<pointX_list_t,t_pointX_t>(points);
    t_pointX_t points_derivative_list = vectorFromEigenArray<pointX_list_t,t_pointX_t>(points_derivative);
    t_time_t time_points_list = vectorFromEigenVector<time_waypoints_t,t_time_t>(time_points);
    return piecewise_polynomial_curve_t::convert_discrete_points_to_polynomial<polynomial_t>(points_list,points_derivative_list,time_points_list);
  }
  static piecewise_polynomial_curve_t discretPointToPolynomialC2(const pointX_list_t& points,const pointX_list_t& points_derivative,const pointX_list_t& points_second_derivative, const time_waypoints_t& time_points){
    t_pointX_t points_list = vectorFromEigenArray<pointX_list_t,t_pointX_t>(points);
    t_pointX_t points_derivative_list = vectorFromEigenArray<pointX_list_t,t_pointX_t>(points_derivative);
    t_pointX_t points_second_derivative_list = vectorFromEigenArray<pointX_list_t,t_pointX_t>(points_second_derivative);

    t_time_t time_points_list = vectorFromEigenVector<time_waypoints_t,t_time_t>(time_points);
    return piecewise_polynomial_curve_t::convert_discrete_points_to_polynomial<polynomial_t>(points_list,points_derivative_list,points_second_derivative_list,time_points_list);
  }
  void addFinalPointC0(piecewise_polynomial_curve_t self,const pointX_t& end,const real time){
    if(self.is_continuous(1))
      std::cout<<"Warning: by adding this final point to the piecewise curve, you loose C1 continuity and only guarantee C0 continuity."<<std::endl;
    polynomial_t pol(self(self.max()),end,self.max(),time);
    self.add_curve(pol);
  }
  void addFinalPointC1(piecewise_polynomial_curve_t self,const pointX_t& end,const pointX_t& d_end,const real time){
    if(self.is_continuous(2))
      std::cout<<"Warning: by adding this final point to the piecewise curve, you loose C2 continuity and only guarantee C1 continuity."<<std::endl;
    if(!self.is_continuous(1))
      std::cout<<"Warning: the current piecewise curve is not C1 continuous."<<std::endl;
    polynomial_t pol(self(self.max()),self.derivate(self.max(),1),end,d_end,self.max(),time);
    self.add_curve(pol);
  }
  void addFinalPointC2(piecewise_polynomial_curve_t self,const pointX_t& end,const pointX_t& d_end,const pointX_t& dd_end,const real time){
    if(self.is_continuous(3))
      std::cout<<"Warning: by adding this final point to the piecewise curve, you loose C3 continuity and only guarantee C2 continuity."<<std::endl;
    if(!self.is_continuous(2))
      std::cout<<"Warning: the current piecewise curve is not C2 continuous."<<std::endl;
    polynomial_t pol(self(self.max()),self.derivate(self.max(),1),self.derivate(self.max(),2),end,d_end,dd_end,self.max(),time);
    self.add_curve(pol);
  }


  /* end wrap piecewise polynomial curve */

  /* Wrap exact cubic spline */
  t_waypoint_t getWayPoints(const coeff_t& array, const time_waypoints_t& time_wp)
  {
    t_waypoint_t res;
    for(int i =0;i<array.cols();++i)
    {
      res.push_back(std::make_pair(time_wp(i), array.col(i)));
    }
    return res;
  }

  exact_cubic_t* wrapExactCubicConstructor(const coeff_t& array, const time_waypoints_t& time_wp)
  {
    t_waypoint_t wps = getWayPoints(array, time_wp);
    return new exact_cubic_t(wps.begin(), wps.end());
  }

  exact_cubic_t* wrapExactCubicConstructorConstraint(const coeff_t& array, const time_waypoints_t& time_wp,
                                                     const curve_constraints_t& constraints)
  {
    t_waypoint_t wps = getWayPoints(array, time_wp);
    return new exact_cubic_t(wps.begin(), wps.end(), constraints);
  }

  /// For constraints XD
  pointX_t get_init_vel(const curve_constraints_t& c)
  {
    return c.init_vel;
  }

  pointX_t get_init_acc(const curve_constraints_t& c)
  {
    return c.init_acc;
  }

  pointX_t get_init_jerk(const curve_constraints_t& c)
  {
      return c.init_jerk;
  }

  pointX_t get_end_vel(const curve_constraints_t& c)
  {
    return c.end_vel;
  }

  pointX_t get_end_acc(const curve_constraints_t& c)
  {
    return c.end_acc;
  }

  pointX_t get_end_jerk(const curve_constraints_t& c)
  {
      return c.end_jerk;
  }

  void set_init_vel(curve_constraints_t& c, const pointX_t& val)
  {
    c.init_vel = val;
  }

  void set_init_acc(curve_constraints_t& c, const pointX_t& val)
  {
    c.init_acc = val;
  }

  void set_init_jerk(curve_constraints_t& c, const pointX_t& val)
  {
      c.init_jerk = val;
  }

  void set_end_vel(curve_constraints_t& c, const pointX_t& val)
  {
    c.end_vel = val;
  }

  void set_end_acc(curve_constraints_t& c, const pointX_t& val)
  {
    c.end_acc = val;
  }

  void set_end_jerk(curve_constraints_t& c, const pointX_t& val)
  {
      c.end_jerk = val;
  }

  matrix_vector* bezier_linear_variable_t_operator_call(const bezier_linear_variable_t* b, const double t)
  {
      bezier_linear_variable_t::point_t p = b->operator ()(t);
      matrix_vector* res = new matrix_vector(p.B(), p.c());
      return res;
  }

  bezier_t* bezier_linear_variable_t_evaluate(const bezier_linear_variable_t* b, const pointX_t& x)
  {
     return new bezier_t(evaluateLinear<bezier_t, bezier_linear_variable_t>(*b, x));
  }


  /* End wrap exact cubic spline */

  /* Wrap SO3Linear */
  SO3Linear_t* wrapSO3LinearConstructorFromQuaternion(const quaternion_t& init_rot, const quaternion_t& end_rot, const real min, const real max)
  {
    return new SO3Linear_t(init_rot,end_rot, min, max);
  }

  SO3Linear_t* wrapSO3LinearConstructorFromMatrix(const matrix3_t& init_rot, const matrix3_t& end_rot, const real min, const real max)
  {
    return new SO3Linear_t(init_rot,end_rot, min, max);
  }

  /* End wrap SO3Linear */

  /* Wrap SE3Curves */
  SE3Curve_t* wrapSE3CurveFromTransform(const matrix4_t& init_pose, const matrix4_t& end_pose, const real min, const real max)
  {
    return new SE3Curve_t(transform_t(init_pose),transform_t(end_pose), min, max);
  }


  SE3Curve_t* wrapSE3CurveFromBezier3Translation(bezier3_t& translation_curve,const matrix3_t& init_rot, const matrix3_t& end_rot )
  {
    bezier_t* translation = new bezier_t(translation_curve.waypoints().begin(),translation_curve.waypoints().end(),translation_curve.min(),translation_curve.max());
    return new SE3Curve_t(translation,init_rot,end_rot);
  }

  SE3Curve_t* wrapSE3CurveFromTranslation(curve_abc_t& translation_curve,const matrix3_t& init_rot, const matrix3_t& end_rot )
  {
    return new SE3Curve_t(&translation_curve,init_rot,end_rot);
  }


  SE3Curve_t* wrapSE3CurveFromTwoCurves(curve_abc_t& translation_curve, curve_rotation_t& rotation_curve)
  {
    return new SE3Curve_t(&translation_curve,&rotation_curve);
  }


  matrix4_t se3Return(const SE3Curve_t& curve, const real t)
  {
    return curve(t).matrix();
  }

  pointX_t se3ReturnDerivate(const SE3Curve_t& curve, const real t, const std::size_t order)
  {
    return curve.derivate(t,order);
  }

  matrix3_t se3returnRotation(const SE3Curve_t& curve, const real t)
  {
    return curve(t).rotation();
  }

  pointX_t se3returnTranslation(const SE3Curve_t& curve, const real t)
  {
    return pointX_t(curve(t).translation());
  }

  /* End wrap SE3Curves */

  // TO DO : Replace all load and save function for serialization in class by using 
  //         SerializableVisitor in archive_python_binding.
  BOOST_PYTHON_MODULE(curves)
  {
    /** BEGIN eigenpy init**/
    eigenpy::enableEigenPy();
    eigenpy::enableEigenPySpecific<pointX_t,pointX_t>();
    eigenpy::enableEigenPySpecific<pointX_list_t,pointX_list_t>();
    eigenpy::enableEigenPySpecific<coeff_t,coeff_t>();
<<<<<<< HEAD
    eigenpy::enableEigenPySpecific<point_list_t,point_list_t>();
=======
    eigenpy::enableEigenPySpecific<matrix3_t,matrix3_t>();
    eigenpy::enableEigenPySpecific<matrix4_t,matrix4_t>();
    //eigenpy::enableEigenPySpecific<quaternion_t,quaternion_t>();
    eigenpy::exposeQuaternion();
>>>>>>> bdea9098
    /*eigenpy::exposeAngleAxis();
    eigenpy::exposeQuaternion();*/
    /** END eigenpy init**/
    class_<CurveWrapper,boost::noncopyable>("curve",no_init)
        .def("__call__", pure_virtual(&curve_abc_t::operator()),"Evaluate the curve at the given time.",args("self","t"))
        .def("derivate", pure_virtual(&curve_abc_t::derivate),"Evaluate the derivative of order N of curve at time t.",args("self","t","N"))
        .def("min", pure_virtual(&curve_abc_t::min), "Get the LOWER bound on interval definition of the curve.")
        .def("max", pure_virtual(&curve_abc_t::max),"Get the HIGHER bound on interval definition of the curve.")
        .def("dim", pure_virtual(&curve_abc_t::dim),"Get the dimension of the curve.")
        .def("saveAsText", pure_virtual(&curve_abc_t::saveAsText<curve_abc_t>),bp::args("filename"),"Saves *this inside a text file.")
        .def("loadFromText",pure_virtual(&curve_abc_t::loadFromText<curve_abc_t>),bp::args("filename"),"Loads *this from a text file.")
        .def("saveAsXML",pure_virtual(&curve_abc_t::saveAsXML<curve_abc_t>),bp::args("filename","tag_name"),"Saves *this inside a XML file.")
        .def("loadFromXML",pure_virtual(&curve_abc_t::loadFromXML<curve_abc_t>),bp::args("filename","tag_name"),"Loads *this from a XML file.")
        .def("saveAsBinary",pure_virtual(&curve_abc_t::saveAsBinary<curve_abc_t>),bp::args("filename"),"Saves *this inside a binary file.")
        .def("loadFromBinary",pure_virtual(&curve_abc_t::loadFromBinary<curve_abc_t>),bp::args("filename"),"Loads *this from a binary file.")
        ;

    class_<Curve3Wrapper,boost::noncopyable, bases<curve_abc_t> >("curve3",no_init)
        .def("__call__", pure_virtual(&curve_3_t::operator()),"Evaluate the curve at the given time.",args("self","t"))
        .def("derivate", pure_virtual(&curve_3_t::derivate),"Evaluate the derivative of order N of curve at time t.",args("self","t","N"))
        .def("min", pure_virtual(&curve_3_t::min), "Get the LOWER bound on interval definition of the curve.")
        .def("max", pure_virtual(&curve_3_t::max),"Get the HIGHER bound on interval definition of the curve.")
        .def("dim", pure_virtual(&curve_3_t::dim),"Get the dimension of the curve.")
        ;

<<<<<<< HEAD
=======
    class_<CurveRotationWrapper,boost::noncopyable, bases<curve_abc_t> >("curve_rotation",no_init)
        .def("__call__", pure_virtual(&curve_rotation_t::operator()),"Evaluate the curve at the given time.",args("self","t"))
        .def("derivate", pure_virtual(&curve_rotation_t::derivate),"Evaluate the derivative of order N of curve at time t.",args("self","t","N"))
        .def("min", pure_virtual(&curve_rotation_t::min), "Get the LOWER bound on interval definition of the curve.")
        .def("max", pure_virtual(&curve_rotation_t::max),"Get the HIGHER bound on interval definition of the curve.")
        .def("dim", pure_virtual(&curve_rotation_t::dim),"Get the dimension of the curve.")
        ;
>>>>>>> bdea9098

    /** BEGIN bezier3 curve**/
    class_<bezier3_t, bases<curve_3_t> >("bezier3", init<>())
      .def("__init__", make_constructor(&wrapBezier3Constructor))
      .def("__init__", make_constructor(&wrapBezier3ConstructorBounds))
      .def("__init__", make_constructor(&wrapBezier3ConstructorConstraints))
      .def("__init__", make_constructor(&wrapBezier3ConstructorBoundsConstraints))
      .def("compute_derivate", &bezier3_t::compute_derivate)
      .def("compute_primitive", &bezier3_t::compute_primitive)
      .def("waypointAtIndex", &bezier3_t::waypointAtIndex)
      .def_readonly("degree", &bezier3_t::degree_)
      .def_readonly("nbWaypoints", &bezier3_t::size_)
      .def("saveAsText", &bezier3_t::saveAsText<bezier3_t>,bp::args("filename"),"Saves *this inside a text file.")
      .def("loadFromText",&bezier3_t::loadFromText<bezier3_t>,bp::args("filename"),"Loads *this from a text file.")
      .def("saveAsXML",&bezier3_t::saveAsXML<bezier3_t>,bp::args("filename","tag_name"),"Saves *this inside a XML file.")
      .def("loadFromXML",&bezier3_t::loadFromXML<bezier3_t>,bp::args("filename","tag_name"),"Loads *this from a XML file.")
      .def("saveAsBinary",&bezier3_t::saveAsBinary<bezier3_t>,bp::args("filename"),"Saves *this inside a binary file.")
      .def("loadFromBinary",&bezier3_t::loadFromBinary<bezier3_t>,bp::args("filename"),"Loads *this from a binary file.")
      //.def(SerializableVisitor<bezier_t>())
    ;
    /** END bezier3 curve**/
    /** BEGIN bezier curve**/
    class_<bezier_t, bases<curve_abc_t> >("bezier", init<>())
      .def("__init__", make_constructor(&wrapBezierConstructor))
      .def("__init__", make_constructor(&wrapBezierConstructorBounds))
      .def("__init__", make_constructor(&wrapBezierConstructorConstraints))
      .def("__init__", make_constructor(&wrapBezierConstructorBoundsConstraints))
      .def("compute_derivate", &bezier_t::compute_derivate)
      .def("compute_primitive", &bezier_t::compute_primitive)
      .def("waypointAtIndex", &bezier_t::waypointAtIndex)
      .def_readonly("degree", &bezier_t::degree_)
      .def_readonly("nbWaypoints", &bezier_t::size_)
      .def("saveAsText", &bezier_t::saveAsText<bezier_t>,bp::args("filename"),"Saves *this inside a text file.")
      .def("loadFromText",&bezier_t::loadFromText<bezier_t>,bp::args("filename"),"Loads *this from a text file.")
      .def("saveAsXML",&bezier_t::saveAsXML<bezier_t>,bp::args("filename","tag_name"),"Saves *this inside a XML file.")
      .def("loadFromXML",&bezier_t::loadFromXML<bezier_t>,bp::args("filename","tag_name"),"Loads *this from a XML file.")
      .def("saveAsBinary",&bezier_t::saveAsBinary<bezier_t>,bp::args("filename"),"Saves *this inside a binary file.")
      .def("loadFromBinary",&bezier_t::loadFromBinary<bezier_t>,bp::args("filename"),"Loads *this from a binary file.")
      //.def(SerializableVisitor<bezier_t>())
    ;
    /** END bezier curve**/
    /** BEGIN variable points bezier curve**/
    class_<matrix_pair>
        ("matrix_pair", no_init)
        .def_readonly("A", &matrix_pair::A)
        .def_readonly("b", &matrix_pair::b)
        ;

    class_<matrix_vector>
        ("matrix_vector", no_init)
        .def_readonly("A", &matrix_vector::A)
        .def_readonly("b", &matrix_vector::b)
        ;

    class_<LinearBezierVector>
    ("bezierVarVector", no_init)
      .def_readonly("size", &LinearBezierVector::size)
      .def("at", &LinearBezierVector::at, return_value_policy<manage_new_object>())
    ;
    class_<bezier_linear_variable_t>
    ("bezierVar", no_init)
        .def("__init__", make_constructor(&wrapBezierLinearConstructor))
        .def("__init__", make_constructor(&wrapBezierLinearConstructorBounds))
        .def("min", &bezier_linear_variable_t::min)
        .def("max", &bezier_linear_variable_t::max)
        //.def("__call__", &bezier_linear_control_t::operator())
        .def("__call__", &bezier_linear_variable_t_operator_call, bp::return_value_policy<bp::manage_new_object>())
        .def("evaluate", &bezier_linear_variable_t_evaluate, bp::return_value_policy<bp::manage_new_object>())
        .def("derivate", &bezier_linear_variable_t::derivate)
        .def("compute_derivate", &bezier_linear_variable_t::compute_derivate)
        .def("compute_primitive", &bezier_linear_variable_t::compute_primitive)
        .def("split", &split_py, return_value_policy<manage_new_object>())
        .def("waypoints", &wayPointsToLists, return_value_policy<manage_new_object>())
        .def_readonly("degree", &bezier_linear_variable_t::degree_)
        .def_readonly("nbWaypoints", &bezier_linear_variable_t::size_)
        ;


    class_<quadratic_variable_t >
        ("cost", no_init)
        .add_property("A", &cost_t_quad)
        .add_property("b", &cost_t_linear)
        .add_property("c", &cost_t_constant)
        ;

    /** END variable points bezier curve**/
    /** BEGIN polynomial curve function**/
    class_<polynomial_t , bases<curve_abc_t> >("polynomial",  init<>())
      .def("__init__", make_constructor(&wrapPolynomialConstructor1,default_call_policies(),args("coeffs","min","max")),
           "Create polynomial spline from an Eigen matrix of coefficient defined for t \in [min,max]."
           " The matrix should contain one coefficient per column, from the zero order coefficient,up to the highest order."
           " Spline order is given by the number of the columns -1.")
      .def("__init__", make_constructor(&wrapPolynomialConstructor2,default_call_policies(),arg("coeffs")),
           "Create polynomial spline from an Eigen matrix of coefficient defined for t \in [0,1]."
           " The matrix should contain one coefficient per column, from the zero order coefficient,up to the highest order."
           " Spline order is given by the number of the columns -1.")
      .def("__init__", make_constructor(&wrapPolynomialConstructorFromBoundaryConditionsDegree1,
                                        default_call_policies(),args("init","end","min","max")),
           "Create a polynomial of degree 1 defined for t \in [min,max], "
           "such that c(min) == init and c(max) == end.")
      .def("__init__", make_constructor(&wrapPolynomialConstructorFromBoundaryConditionsDegree3,
                                        default_call_policies(),args("init","d_init","end","d_end","min","max")),
          "Create a polynomial of degree 3 defined for t \in [min,max], "
          "such that c(min) == init and c(max) == end"
          " dc(min) == d_init and dc(max) == d_end")
      .def("__init__", make_constructor(&wrapPolynomialConstructorFromBoundaryConditionsDegree5,
                                        default_call_policies(),
                                        args("init","d_init","dd_init","end","d_end","dd_end","min","max")),
           "Create a polynomial of degree 5 defined for t \in [min,max], "
           "such that c(min) == init and c(max) == end"
           " dc(min) == d_init and dc(max) == d_end"
           " ddc(min) == dd_init and ddc(max) == dd_end")
      .def("coeffAtDegree", &polynomial_t::coeffAtDegree)
      .def("coeff", &polynomial_t::coeff)
      .def("compute_derivate", &polynomial_t::compute_derivate,"Compute derivative of order N of curve at time t.")
      .def("saveAsText", &polynomial_t::saveAsText<polynomial_t>,bp::args("filename"),"Saves *this inside a text file.")
      .def("loadFromText",&polynomial_t::loadFromText<polynomial_t>,bp::args("filename"),"Loads *this from a text file.")
      .def("saveAsXML",&polynomial_t::saveAsXML<polynomial_t>,bp::args("filename","tag_name"),"Saves *this inside a XML file.")
      .def("loadFromXML",&polynomial_t::loadFromXML<polynomial_t>,bp::args("filename","tag_name"),"Loads *this from a XML file.")
      .def("saveAsBinary",&polynomial_t::saveAsBinary<polynomial_t>,bp::args("filename"),"Saves *this inside a binary file.")
      .def("loadFromBinary",&polynomial_t::loadFromBinary<polynomial_t>,bp::args("filename"),"Loads *this from a binary file.")
      ;

    /** END polynomial function**/
    /** BEGIN piecewise curve function **/
    class_<piecewise_polynomial_curve_t , bases<curve_abc_t> >
    ("piecewise_polynomial_curve", init<>())
      .def("__init__", make_constructor(&wrapPiecewisePolynomialCurveConstructor,default_call_policies(),arg("curve")),
           "Create a peicewise-polynomial curve containing the given polynomial curve.")
      .def("FromPointsList",&discretPointToPolynomialC0,
           "Create a piecewise-polynomial connecting exactly all the given points at the given time. The created piecewise is C0 continuous.",args("points","time_points"))
       .def("FromPointsList",&discretPointToPolynomialC1,
             "Create a piecewise-polynomial connecting exactly all the given points at the given time and respect the given points derivative values. The created piecewise is C1 continuous.",args("points","points_derivative","time_points"))
       .def("FromPointsList",&discretPointToPolynomialC2,
             "Create a piecewise-polynomial connecting exactly all the given points at the given time and respect the given points derivative and second derivative values. The created piecewise is C2 continuous.",args("points","points_derivative","points_second_derivative","time_points"))
      .staticmethod("FromPointsList")
      .def("append",&addFinalPointC0,
           "Append a new polynomial curve of degree 1 at the end of the piecewise curve, defined between self.max() and time and connecting exactly self(self.max()) and end",args("self","end","time"))
       .def("append",&addFinalPointC1,
             "Append a new polynomial curve of degree 3 at the end of the piecewise curve, defined between self.max() and time and connecting exactly self(self.max()) and end. It guarantee C1 continuity and guarantee that self.derivate(time,1) == d_end",args("self","end","d_end","time"))
       .def("append",&addFinalPointC2,
              "Append a new polynomial curve of degree 5 at the end of the piecewise curve, defined between self.max() and time and connecting exactly self(self.max()) and end. It guarantee C2 continuity and guarantee that self.derivate(time,1) == d_end and self.derivate(time,2) == dd_end",args("self","end","d_end","d_end","time"))
      .def("compute_derivate",&piecewise_polynomial_curve_t::compute_derivate,"Return a piecewise_polynomial curve which is the derivate of this.",args("self","order"))
      .def("append", &piecewise_polynomial_curve_t::add_curve,
           "Add a new curve to piecewise curve, which should be defined in T_{min},T_{max}] "
           "where T_{min} is equal toT_{max} of the actual piecewise curve.")
      .def("is_continuous", &piecewise_polynomial_curve_t::is_continuous,"Check if the curve is continuous at the given order.")
      .def("convert_piecewise_curve_to_bezier", &piecewise_polynomial_curve_t::convert_piecewise_curve_to_bezier<bezier_t>,
           "Convert a piecewise polynomial curve to to a piecewise bezier curve")
      .def("convert_piecewise_curve_to_cubic_hermite", &piecewise_polynomial_curve_t::convert_piecewise_curve_to_cubic_hermite<cubic_hermite_spline_t>,
           "Convert a piecewise polynomial curve to to a piecewise cubic hermite spline")
      .def("saveAsText", &piecewise_polynomial_curve_t::saveAsText<piecewise_polynomial_curve_t>,bp::args("filename"),"Saves *this inside a text file.")
      .def("loadFromText",&piecewise_polynomial_curve_t::loadFromText<piecewise_polynomial_curve_t>,bp::args("filename"),"Loads *this from a text file.")
      .def("saveAsXML",&piecewise_polynomial_curve_t::saveAsXML<piecewise_polynomial_curve_t>,bp::args("filename","tag_name"),"Saves *this inside a XML file.")
      .def("loadFromXML",&piecewise_polynomial_curve_t::loadFromXML<piecewise_polynomial_curve_t>,bp::args("filename","tag_name"),"Loads *this from a XML file.")
      .def("saveAsBinary",&piecewise_polynomial_curve_t::saveAsBinary<piecewise_polynomial_curve_t>,bp::args("filename"),"Saves *this inside a binary file.")
      .def("loadFromBinary",&piecewise_polynomial_curve_t::loadFromBinary<piecewise_polynomial_curve_t>,bp::args("filename"),"Loads *this from a binary file.")
      ;

    class_<piecewise_bezier_curve_t , bases<curve_abc_t> >
    ("piecewise_bezier_curve", init<>())
      .def("__init__", make_constructor(&wrapPiecewiseBezierCurveConstructor))
      .def("compute_derivate",&piecewise_polynomial_curve_t::compute_derivate,"Return a piecewise_polynomial curve which is the derivate of this.",args("self","order"))
      .def("add_curve", &piecewise_bezier_curve_t::add_curve)
      .def("is_continuous", &piecewise_bezier_curve_t::is_continuous)
      .def("convert_piecewise_curve_to_polynomial", &piecewise_bezier_curve_t::convert_piecewise_curve_to_polynomial<polynomial_t>,
           "Convert a piecewise bezier curve to to a piecewise polynomial curve")
      .def("convert_piecewise_curve_to_cubic_hermite", &piecewise_bezier_curve_t::convert_piecewise_curve_to_cubic_hermite<cubic_hermite_spline_t>,
           "Convert a piecewise bezier curve to to a piecewise cubic hermite spline")
      .def("saveAsText", &piecewise_bezier_curve_t::saveAsText<piecewise_bezier_curve_t>,bp::args("filename"),"Saves *this inside a text file.")
      .def("loadFromText",&piecewise_bezier_curve_t::loadFromText<piecewise_bezier_curve_t>,bp::args("filename"),"Loads *this from a text file.")
      .def("saveAsXML",&piecewise_bezier_curve_t::saveAsXML<piecewise_bezier_curve_t>,bp::args("filename","tag_name"),"Saves *this inside a XML file.")
      .def("loadFromXML",&piecewise_bezier_curve_t::loadFromXML<piecewise_bezier_curve_t>,bp::args("filename","tag_name"),"Loads *this from a XML file.")
      .def("saveAsBinary",&piecewise_bezier_curve_t::saveAsBinary<piecewise_bezier_curve_t>,bp::args("filename"),"Saves *this inside a binary file.")
      .def("loadFromBinary",&piecewise_bezier_curve_t::loadFromBinary<piecewise_bezier_curve_t>,bp::args("filename"),"Loads *this from a binary file.")
      ;

    class_<piecewise_cubic_hermite_curve_t, bases<curve_abc_t> >
    ("piecewise_cubic_hermite_curve", init<>())
      .def("__init__", make_constructor(&wrapPiecewiseCubicHermiteCurveConstructor))
      .def("add_curve", &piecewise_cubic_hermite_curve_t::add_curve)
      .def("is_continuous", &piecewise_cubic_hermite_curve_t::is_continuous)
      .def("convert_piecewise_curve_to_polynomial", &piecewise_cubic_hermite_curve_t::convert_piecewise_curve_to_polynomial<polynomial_t>,
           "Convert a piecewise cubic hermite spline to to a piecewise polynomial curve")
      .def("convert_piecewise_curve_to_bezier", &piecewise_cubic_hermite_curve_t::convert_piecewise_curve_to_bezier<bezier_t>,
           "Convert a piecewise cubic hermite spline to to a piecewise bezier curve")
      .def("saveAsText", &piecewise_cubic_hermite_curve_t::saveAsText<piecewise_cubic_hermite_curve_t>,bp::args("filename"),"Saves *this inside a text file.")
      .def("loadFromText",&piecewise_cubic_hermite_curve_t::loadFromText<piecewise_cubic_hermite_curve_t>,bp::args("filename"),"Loads *this from a text file.")
      .def("saveAsXML",&piecewise_cubic_hermite_curve_t::saveAsXML<piecewise_cubic_hermite_curve_t>,bp::args("filename","tag_name"),"Saves *this inside a XML file.")
      .def("loadFromXML",&piecewise_cubic_hermite_curve_t::loadFromXML<piecewise_cubic_hermite_curve_t>,bp::args("filename","tag_name"),"Loads *this from a XML file.")
      .def("saveAsBinary",&piecewise_cubic_hermite_curve_t::saveAsBinary<piecewise_cubic_hermite_curve_t>,bp::args("filename"),"Saves *this inside a binary file.")
      .def("loadFromBinary",&piecewise_cubic_hermite_curve_t::loadFromBinary<piecewise_cubic_hermite_curve_t>,bp::args("filename"),"Loads *this from a binary file.")
      ;

    /** END piecewise curve function **/
    /** BEGIN exact_cubic curve**/
    class_<exact_cubic_t, bases<curve_abc_t> >
    ("exact_cubic", init<>())
      .def("__init__", make_constructor(&wrapExactCubicConstructor))
      .def("__init__", make_constructor(&wrapExactCubicConstructorConstraint))
      .def("getNumberSplines", &exact_cubic_t::getNumberSplines)
      .def("getSplineAt", &exact_cubic_t::getSplineAt)
      .def("saveAsText", &exact_cubic_t::saveAsText<exact_cubic_t>,bp::args("filename"),"Saves *this inside a text file.")
      .def("loadFromText",&exact_cubic_t::loadFromText<exact_cubic_t>,bp::args("filename"),"Loads *this from a text file.")
      .def("saveAsXML",&exact_cubic_t::saveAsXML<exact_cubic_t>,bp::args("filename","tag_name"),"Saves *this inside a XML file.")
      .def("loadFromXML",&exact_cubic_t::loadFromXML<exact_cubic_t>,bp::args("filename","tag_name"),"Loads *this from a XML file.")
      .def("saveAsBinary",&exact_cubic_t::saveAsBinary<exact_cubic_t>,bp::args("filename"),"Saves *this inside a binary file.")
      .def("loadFromBinary",&exact_cubic_t::loadFromBinary<exact_cubic_t>,bp::args("filename"),"Loads *this from a binary file.")
      ;

    /** END exact_cubic curve**/
    /** BEGIN cubic_hermite_spline **/
    class_<cubic_hermite_spline_t, bases<curve_abc_t> >
    ("cubic_hermite_spline", init<>())
      .def("__init__", make_constructor(&wrapCubicHermiteSplineConstructor))
      .def("saveAsText", &cubic_hermite_spline_t::saveAsText<cubic_hermite_spline_t>,bp::args("filename"),"Saves *this inside a text file.")
      .def("loadFromText",&cubic_hermite_spline_t::loadFromText<cubic_hermite_spline_t>,bp::args("filename"),"Loads *this from a text file.")
      .def("saveAsXML",&cubic_hermite_spline_t::saveAsXML<cubic_hermite_spline_t>,bp::args("filename","tag_name"),"Saves *this inside a XML file.")
      .def("loadFromXML",&cubic_hermite_spline_t::loadFromXML<cubic_hermite_spline_t>,bp::args("filename","tag_name"),"Loads *this from a XML file.")
      .def("saveAsBinary",&cubic_hermite_spline_t::saveAsBinary<cubic_hermite_spline_t>,bp::args("filename"),"Saves *this inside a binary file.")
      .def("loadFromBinary",&cubic_hermite_spline_t::loadFromBinary<cubic_hermite_spline_t>,bp::args("filename"),"Loads *this from a binary file.")
      ;

    /** END cubic_hermite_spline **/
    /** BEGIN curve constraints**/
    class_<curve_constraints_t>
        ("curve_constraints", init<int>())
            .add_property("init_vel", &get_init_vel, &set_init_vel)
            .add_property("init_acc", &get_init_acc, &set_init_acc)
            .add_property("init_jerk", &get_init_jerk, &set_init_jerk)
            .add_property("end_vel", &get_end_vel, &set_end_vel)
            .add_property("end_acc", &get_end_acc, &set_end_acc)
            .add_property("end_jerk", &get_end_jerk, &set_end_jerk)
        ;
    /** END curve constraints**/
    /** BEGIN bernstein polynomial**/
    class_<bernstein_t>
    ("bernstein", init<const unsigned int, const unsigned int>())
      .def("__call__", &bernstein_t::operator())
    ;
    /** END bernstein polynomial**/

    /** BEGIN SO3 Linear**/
    class_<SO3Linear_t, bases<curve_rotation_t> >("SO3Linear",  init<>())
      .def("__init__", make_constructor(&wrapSO3LinearConstructorFromMatrix,default_call_policies(),args("init_rotation","end_rotation","min","max")),"Create a SO3 Linear curve between two rotations, defined for t \in [min,max]."
     " The input rotations are expressed as 3x3 matrix.")
      .def("__init__", make_constructor(&wrapSO3LinearConstructorFromQuaternion,default_call_policies(),args("init_rotation","end_rotation","min","max")),"Create a SO3 Linear curve between two rotations, defined for t \in [min,max]."
         " The input rotations are expressed as Quaternions.")
      .def("computeAsQuaternion",&SO3Linear_t::computeAsQuaternion,"Output the quaternion of the rotation at the given time. This rotation is obtained by a Spherical Linear Interpolation between the initial and final rotation.")
//      .def("saveAsText", &SO3Linear_t::saveAsText<SO3Linear_t>,bp::args("filename"),"Saves *this inside a text file.")
//      .def("loadFromText",&SO3Linear_t::loadFromText<SO3Linear_t>,bp::args("filename"),"Loads *this from a text file.")
//      .def("saveAsXML",&SO3Linear_t::saveAsXML<SO3Linear_t>,bp::args("filename","tag_name"),"Saves *this inside a XML file.")
//      .def("loadFromXML",&SO3Linear_t::loadFromXML<SO3Linear_t>,bp::args("filename","tag_name"),"Loads *this from a XML file.")
//      .def("saveAsBinary",&SO3Linear_t::saveAsBinary<SO3Linear_t>,bp::args("filename"),"Saves *this inside a binary file.")
//      .def("loadFromBinary",&SO3Linear_t::loadFromBinary<SO3Linear_t>,bp::args("filename"),"Loads *this from a binary file.")
       ;

    /** END  SO3 Linear**/
    /** BEGIN SE3 Curve**/
    class_<SE3Curve_t, bases<curve_abc_t> >("SE3Curve",  init<>())
      .def("__init__",
       make_constructor(&wrapSE3CurveFromTransform,default_call_policies(),
       args("init_transform","end_transform","min","max")),
     "Create a SE3 curve between two transform, defined for t \in [min,max]."
     " Using linear interpolation for translation and slerp for rotation between init and end."
     " The input transform are expressed as 4x4 matrix.")
      .def("__init__",
       make_constructor(&wrapSE3CurveFromTwoCurves,
       default_call_policies(),
       args("translation_curve","rotation_curve")),
       "Create a SE3 curve from a translation curve and a rotation one."
        "The translation curve should be of dimension 3 and the rotation one should output 3x3 matrix"
        "Both curves should have the same time bounds.")
        .def("__init__",
         make_constructor(&wrapSE3CurveFromTranslation,
         default_call_policies(),
         args("translation_curve","init_rotation","end_rotation")),
         "Create a SE3 curve from a translation curve and two rotation"
          "The translation curve should be of dimension 3, the time definition of the SE3curve will the same as the translation curve."
          "The orientation along the SE3Curve will be a slerp between the two given rotations."
          "The orientations should be represented as 3x3 rotation matrix")
        .def("__init__",
         make_constructor(&wrapSE3CurveFromBezier3Translation,
         default_call_policies(),
         args("translation_curve","init_rotation","end_rotation")),
         "Create a SE3 curve from a translation curve and two rotation"
          "The translation curve should be of dimension 3, the time definition of the SE3curve will the same as the translation curve."
          "The orientation along the SE3Curve will be a slerp between the two given rotations."
          "The orientations should be represented as 3x3 rotation matrix")
        .def("rotation", &se3returnRotation,"Output the rotation (as a 3x3 matrix) at the given time.",args("self","time"))
        .def("translation", &se3returnTranslation,"Output the rotation (as a vector 3) at the given time.",args("self","time"))
        .def("__call__", &se3Return,"Evaluate the curve at the given time.",args("self","t"))
        .def("derivate", &se3ReturnDerivate,"Evaluate the derivative of order N of curve at time t.",args("self","t","N"))
        .def("min", &SE3Curve_t::min, "Get the LOWER bound on interval definition of the curve.")
        .def("max", &SE3Curve_t::max,"Get the HIGHER bound on interval definition of the curve.")
        .def("dim", &SE3Curve_t::dim,"Get the dimension of the curve.")
//        .def("saveAsText", &SE3Curve_t::saveAsText<SE3Curve_t>,bp::args("filename"),"Saves *this inside a text file.")
//        .def("loadFromText",&SE3Curve_t::loadFromText<SE3Curve_t>,bp::args("filename"),"Loads *this from a text file.")
//        .def("saveAsXML",&SE3Curve_t::saveAsXML<SE3Curve_t>,bp::args("filename","tag_name"),"Saves *this inside a XML file.")
//        .def("loadFromXML",&SE3Curve_t::loadFromXML<SE3Curve_t>,bp::args("filename","tag_name"),"Loads *this from a XML file.")
//        .def("saveAsBinary",&SE3Curve_t::saveAsBinary<SE3Curve_t>,bp::args("filename"),"Saves *this inside a binary file.")
//        .def("loadFromBinary",&SE3Curve_t::loadFromBinary<SE3Curve_t>,bp::args("filename"),"Loads *this from a binary file.")
        ;

    /** END SE3 Curve**/
    /** BEGIN curves conversion**/
    def("polynomial_from_bezier", polynomial_from_curve<polynomial_t,bezier_t>);
    def("polynomial_from_hermite", polynomial_from_curve<polynomial_t,cubic_hermite_spline_t>);
    def("bezier_from_hermite", bezier_from_curve<bezier_t,cubic_hermite_spline_t>);
    def("bezier_from_polynomial", bezier_from_curve<bezier_t,polynomial_t>);
    def("hermite_from_bezier", hermite_from_curve<cubic_hermite_spline_t, bezier_t>);
    def("hermite_from_polynomial", hermite_from_curve<cubic_hermite_spline_t, polynomial_t>);
    /** END curves conversion**/

    optimization::python::exposeOptimization();

  } // End BOOST_PYTHON_MODULE
} // namespace curves<|MERGE_RESOLUTION|>--- conflicted
+++ resolved
@@ -1,95 +1,14 @@
-<<<<<<< HEAD
-=======
-#include "curves/bezier_curve.h"
-#include "curves/polynomial.h"
-#include "curves/exact_cubic.h"
-#include "curves/curve_constraint.h"
-#include "curves/curve_conversion.h"
-#include "curves/bernstein.h"
-#include "curves/cubic_hermite_spline.h"
-#include "curves/piecewise_curve.h"
-#include "curves/so3_linear.h"
-#include "curves/se3_curve.h"
-#include "python_definitions.h"
->>>>>>> bdea9098
 #include "python_variables.h"
 #include "archive_python_binding.h"
 #include "optimization_python.h"
 
-#include <vector>
-
-<<<<<<< HEAD
-=======
-#include <eigenpy/memory.hpp>
-#include <eigenpy/eigenpy.hpp>
-#include <eigenpy/geometry.hpp>
-#include <Eigen/Dense>
-
 #include <boost/python.hpp>
 
-/*** TEMPLATE SPECIALIZATION FOR PYTHON ****/
-using namespace curves;
-typedef double real;
-typedef Eigen::VectorXd time_waypoints_t;
-
-typedef Eigen::VectorXd pointX_t;
-typedef Eigen::Matrix<double,3, 1> point3_t;
-typedef Eigen::Matrix<double, Eigen::Dynamic, 1, 0, Eigen::Dynamic, 1> ret_pointX_t;
-typedef std::pair<pointX_t, pointX_t> pair_pointX_tangent_t;
-typedef Eigen::MatrixXd pointX_list_t;
-typedef Eigen::Matrix<double,3, Eigen::Dynamic> point3_list_t;
-typedef std::vector<pointX_t,Eigen::aligned_allocator<pointX_t> >  t_pointX_t;
-typedef std::vector<pointX_t,Eigen::aligned_allocator<point3_t> >  t_point3_t;
-typedef std::vector<pair_pointX_tangent_t,Eigen::aligned_allocator<pair_pointX_tangent_t> > t_pair_pointX_tangent_t;
-typedef curves::curve_constraints<pointX_t> curve_constraints_t;
-typedef curves::curve_constraints<point3_t> curve_constraints3_t;
-
-typedef std::pair<real, pointX_t> waypoint_t;
-typedef std::vector<waypoint_t> t_waypoint_t;
-typedef Eigen::Matrix<real,3, 3> matrix3_t;
-typedef Eigen::Matrix<real,4, 4> matrix4_t;
-typedef Eigen::Transform<double,3,Eigen::Affine> transform_t;
-typedef Eigen::Quaternion<real> quaternion_t;
-
-// Curves
-typedef curve_abc<real, real, true, pointX_t> curve_abc_t; // generic class of curve of dynamic size
-typedef curve_abc<real, real, true, point3_t> curve_3_t; // generic class of curve of size 3
-typedef curve_abc<real, real, true, matrix3_t,point3_t> curve_rotation_t; // templated class used for the rotation (return dimension are fixed)
-typedef curves::cubic_hermite_spline <real, real, true, pointX_t> cubic_hermite_spline_t;
-typedef curves::bezier_curve  <real, real, true, pointX_t> bezier_t;
-typedef curves::bezier_curve  <real, real, true, point3_t> bezier3_t;
-typedef curves::polynomial  <real, real, true, pointX_t, t_pointX_t> polynomial_t;
-typedef polynomial_t::coeff_t coeff_t;
-typedef curves::piecewise_curve <real, real, true, pointX_t, t_pointX_t, polynomial_t> piecewise_polynomial_curve_t;
-typedef curves::piecewise_curve <real, real, true, pointX_t, t_pointX_t, bezier_t> piecewise_bezier_curve_t;
-typedef curves::piecewise_curve <real, real, true, pointX_t, t_pointX_t, cubic_hermite_spline_t> piecewise_cubic_hermite_curve_t;
-typedef curves::exact_cubic  <real, real, true, pointX_t, t_pointX_t> exact_cubic_t;
-// Bezier 3
-
-typedef curves::Bern<double> bernstein_t;
-typedef SO3Linear  <double, double, true> SO3Linear_t;
-typedef SE3Curve  <double, double, true> SE3Curve_t;
-
-/*** TEMPLATE SPECIALIZATION FOR PYTHON ****/
-EIGENPY_DEFINE_STRUCT_ALLOCATOR_SPECIALIZATION(bernstein_t)
-EIGENPY_DEFINE_STRUCT_ALLOCATOR_SPECIALIZATION(cubic_hermite_spline_t)
-EIGENPY_DEFINE_STRUCT_ALLOCATOR_SPECIALIZATION(bezier_t)
-EIGENPY_DEFINE_STRUCT_ALLOCATOR_SPECIALIZATION(bezier3_t)
-EIGENPY_DEFINE_STRUCT_ALLOCATOR_SPECIALIZATION(polynomial_t)
-EIGENPY_DEFINE_STRUCT_ALLOCATOR_SPECIALIZATION(curve_constraints_t)
-EIGENPY_DEFINE_STRUCT_ALLOCATOR_SPECIALIZATION(piecewise_polynomial_curve_t)
-EIGENPY_DEFINE_STRUCT_ALLOCATOR_SPECIALIZATION(piecewise_bezier_curve_t)
-EIGENPY_DEFINE_STRUCT_ALLOCATOR_SPECIALIZATION(piecewise_cubic_hermite_curve_t)
-EIGENPY_DEFINE_STRUCT_ALLOCATOR_SPECIALIZATION(exact_cubic_t)
-EIGENPY_DEFINE_STRUCT_ALLOCATOR_SPECIALIZATION(SO3Linear_t)
-EIGENPY_DEFINE_STRUCT_ALLOCATOR_SPECIALIZATION(SE3Curve_t)
-
->>>>>>> bdea9098
 namespace curves
 {
   using namespace boost::python;
 
-  /* base wrap of curve_abc : must implement all pure virtual method of curve_abc */
+  /* base wrap of curve_abc and others parent abstract class: must implement all pure virtual methods */
   struct CurveWrapper : curve_abc_t, wrapper<curve_abc_t>
   {
       point_t operator()(const real) { return this->get_override("operator()")();}
@@ -99,7 +18,6 @@
       real max() { return this->get_override("max")();}
 
   };
-
   struct Curve3Wrapper : curve_3_t, wrapper<curve_3_t>
   {
       point_t operator()(const real) { return this->get_override("operator()")();}
@@ -109,9 +27,6 @@
       real max() { return this->get_override("max")();}
 
   };
-
-<<<<<<< HEAD
-=======
   struct CurveRotationWrapper : curve_rotation_t, wrapper<curve_rotation_t>
   {
       point_t operator()(const real) { return this->get_override("operator()")();}
@@ -121,7 +36,6 @@
       real max() { return this->get_override("max")();}
 
   };
->>>>>>> bdea9098
   /* end base wrap of curve_abc */
 
   /* Template constructor bezier */
@@ -482,14 +396,11 @@
     eigenpy::enableEigenPySpecific<pointX_t,pointX_t>();
     eigenpy::enableEigenPySpecific<pointX_list_t,pointX_list_t>();
     eigenpy::enableEigenPySpecific<coeff_t,coeff_t>();
-<<<<<<< HEAD
     eigenpy::enableEigenPySpecific<point_list_t,point_list_t>();
-=======
     eigenpy::enableEigenPySpecific<matrix3_t,matrix3_t>();
     eigenpy::enableEigenPySpecific<matrix4_t,matrix4_t>();
     //eigenpy::enableEigenPySpecific<quaternion_t,quaternion_t>();
     eigenpy::exposeQuaternion();
->>>>>>> bdea9098
     /*eigenpy::exposeAngleAxis();
     eigenpy::exposeQuaternion();*/
     /** END eigenpy init**/
@@ -515,8 +426,6 @@
         .def("dim", pure_virtual(&curve_3_t::dim),"Get the dimension of the curve.")
         ;
 
-<<<<<<< HEAD
-=======
     class_<CurveRotationWrapper,boost::noncopyable, bases<curve_abc_t> >("curve_rotation",no_init)
         .def("__call__", pure_virtual(&curve_rotation_t::operator()),"Evaluate the curve at the given time.",args("self","t"))
         .def("derivate", pure_virtual(&curve_rotation_t::derivate),"Evaluate the derivative of order N of curve at time t.",args("self","t","N"))
@@ -524,7 +433,6 @@
         .def("max", pure_virtual(&curve_rotation_t::max),"Get the HIGHER bound on interval definition of the curve.")
         .def("dim", pure_virtual(&curve_rotation_t::dim),"Get the dimension of the curve.")
         ;
->>>>>>> bdea9098
 
     /** BEGIN bezier3 curve**/
     class_<bezier3_t, bases<curve_3_t> >("bezier3", init<>())
